--- conflicted
+++ resolved
@@ -30,13 +30,10 @@
   setDefaults() {
     this.registerTool('rect', RubberbandRectTool);
     this.registerTool('polygon', RubberbandPolygonTool);
-<<<<<<< HEAD
     this.registerTool('circle', RubberbandCircleTool);
 
-    this.setCurrent('circle');
-=======
+    // this.setCurrent('circle');
     this.setCurrent('polygon');
->>>>>>> 16c4687e
   }
 
   registerTool = (id, impl) => {
